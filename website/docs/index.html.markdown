---
layout: "azurerm"
page_title: "Provider: Azure"
description: |-
  The Azure Provider is used to interact with the many resources supported by Azure Resource Manager (also known as AzureRM) through its APIs.

---

# Azure Provider

The Azure Provider can be used to configure infrastructure in [Microsoft Azure](https://azure.microsoft.com/en-us/) using the Azure Resource Manager API's. Documentation regarding the [Data Sources](/docs/configuration/data-sources.html) and [Resources](/docs/configuration/resources.html) supported by the Azure Provider can be found in the navigation to the left.

Interested in the provider's latest features, or want to make sure you're up to date? Check out the [changelog](https://github.com/terraform-providers/terraform-provider-azurerm/blob/master/CHANGELOG.md) for version information and release notes.

## Authenticating to Azure

Terraform supports a number of different methods for authenticating to Azure:

* [Authenticating to Azure using the Azure CLI](guides/azure_cli.html)
* [Authenticating to Azure using Managed Service Identity](guides/managed_service_identity.html)
* [Authenticating to Azure using a Service Principal and a Client Certificate](guides/service_principal_client_certificate.html)
* [Authenticating to Azure using a Service Principal and a Client Secret](guides/service_principal_client_secret.html)

---

We recommend using either a Service Principal or Managed Service Identity when running Terraform non-interactively (such as when running Terraform in a CI server) - and authenticating using the Azure CLI when running Terraform locally.

## Example Usage

```hcl
# Configure the Azure Provider
provider "azurerm" {
  # whilst the `version` attribute is optional, we recommend pinning to a given version of the Provider
  version = "=2.0.0"
  features {}
}

# Create a resource group
resource "azurerm_resource_group" "example" {
  name     = "example-resources"
  location = "West Europe"
}

# Create a virtual network within the resource group
resource "azurerm_virtual_network" "example" {
  name                = "example-network"
  resource_group_name = azurerm_resource_group.example.name
  location            = azurerm_resource_group.example.location
  address_space       = ["10.0.0.0/16"]
}
```

## Features and Bug Requests

The Azure provider's bugs and feature requests can be found in the [GitHub repo issues](https://github.com/terraform-providers/terraform-provider-azurerm/issues).
Please avoid "me too" or "+1" comments. Instead, use a thumbs up [reaction](https://blog.github.com/2016-03-10-add-reactions-to-pull-requests-issues-and-comments/)
on enhancement requests. Provider maintainers will often prioritize work based on the number of thumbs on an issue.

Community input is appreciated on outstanding issues! We love to hear what use
cases you have for new features, and want to provide the best possible
experience for you using the Azure provider.

If you have a bug or feature request without an existing issue

* if an existing resource or field is working in an unexpected way, [file a bug](https://github.com/terraform-providers/terraform-provider-azurerm/issues/new?template=bug.md).

* if you'd like the provider to support a new resource or field, [file an enhancement/feature request](https://github.com/terraform-providers/terraform-provider-azurerm/issues/new?template=enhancement.md).

The provider maintainers will often use the assignee field on an issue to mark
who is working on it.

* An issue assigned to an individual maintainer indicates that maintainer is working
on the issue

* If you're interested in working on an issue please leave a comment in that issue

---

If you have configuration questions, or general questions about using the provider, try checking out:

* [Terraform's community resources](https://www.terraform.io/docs/extend/community/index.html)
* [HashiCorp support](https://support.hashicorp.com) for Terraform Enterprise customers

## Argument Reference

The following arguments are supported:

* `features` - (Required) A `features` block as defined below which can be used to customize the behaviour of certain Azure Provider resources.

* `client_id` - (Optional) The Client ID which should be used. This can also be sourced from the `ARM_CLIENT_ID` Environment Variable.

* `environment` - (Optional) The Cloud Environment which should be used. Possible values are `public`, `usgovernment`, `german`, and `china`. Defaults to `public`. This can also be sourced from the `ARM_ENVIRONMENT` environment variable.

* `subscription_id` - (Optional) The Subscription ID which should be used. This can also be sourced from the `ARM_SUBSCRIPTION_ID` Environment Variable.

* `tenant_id` - (Optional) The Tenant ID which should be used. This can also be sourced from the `ARM_TENANT_ID` Environment Variable.

---

When authenticating as a Service Principal using a Client Certificate, the following fields can be set:

* `client_certificate_password` - (Optional) The password associated with the Client Certificate. This can also be sourced from the `ARM_CLIENT_CERTIFICATE_PASSWORD` Environment Variable.

* `client_certificate_path` - (Optional) The path to the Client Certificate associated with the Service Principal which should be used. This can also be sourced from the `ARM_CLIENT_CERTIFICATE_PATH` Environment Variable.

More information on [how to configure a Service Principal using a Client Certificate can be found in this guide](guides/service_principal_client_certificate.html).

---

When authenticating as a Service Principal using a Client Secret, the following fields can be set:

* `client_secret` - (Optional) The Client Secret which should be used. This can also be sourced from the `ARM_CLIENT_SECRET` Environment Variable.

More information on [how to configure a Service Principal using a Client Secret can be found in this guide](guides/service_principal_client_secret.html).

---

When authenticating using Managed Service Identity, the following fields can be set:

* `msi_endpoint` - (Optional) The path to a custom endpoint for Managed Service Identity - in most circumstances this should be detected automatically. This can also be sourced from the `ARM_MSI_ENDPOINT` Environment Variable.

* `use_msi` - (Optional) Should Managed Service Identity be used for Authentication? This can also be sourced from the `ARM_USE_MSI` Environment Variable. Defaults to `false`.

More information on [how to configure a Service Principal using Managed Service Identity can be found in this guide](guides/managed_service_identity.html).

---

For some advanced scenarios, such as where more granular permissions are necessary - the following properties can be set:

* `disable_terraform_partner_id` - (Optional) Disable sending the Terraform Partner ID if a custom `partner_id` isn't specified, which allows Microsoft to better understand the usage of Terraform. The Partner ID does not give HashiCorp any direct access to usage information. This can also be sourced from the `ARM_DISABLE_TERRAFORM_PARTNER_ID` environment variable. Defaults to `false`.

* `partner_id` - (Optional) A GUID/UUID that is [registered](https://docs.microsoft.com/azure/marketplace/azure-partner-customer-usage-attribution#register-guids-and-offers) with Microsoft to facilitate partner resource usage attribution. This can also be sourced from the `ARM_PARTNER_ID` Environment Variable.

* `skip_credentials_validation` - (Optional) Should the AzureRM Provider skip verifying the credentials being used are valid? This can also be sourced from the `ARM_SKIP_CREDENTIALS_VALIDATION` Environment Variable. Defaults to `false`.

* `skip_provider_registration` - (Optional) Should the AzureRM Provider skip registering the Resource Providers it supports? This can also be sourced from the `ARM_SKIP_PROVIDER_REGISTRATION` Environment Variable. Defaults to `false`.

-> By default, Terraform will attempt to register any Resource Providers that it supports, even if they're not used in your configurations to be able to display more helpful error messages. If you're running in an environment with restricted permissions, or wish to manage Resource Provider Registration outside of Terraform you may wish to disable this flag; however please note that the error messages returned from Azure may be confusing as a result (example: `API version 2019-01-01 was not found for Microsoft.Foo`).

* `storage_use_azuread` - (Optional) Should the AzureRM Provider use AzureAD to connect to the Storage Blob & Queue API's, rather than the SharedKey from the Storage Account? This can also be sourced from the `ARM_STORAGE_USE_AZUREAD` Environment Variable. Defaults to `false`.

~> **Note:** This requires that the User/Service Principal being used has the associated `Storage` roles - which are added to new Contributor/Owner role-assignments, but **have not** been backported by Azure to existing role-assignments.

~> **Note:** The Files & Table Storage API's do not support authenticating via AzureAD and will continue to use a SharedKey to access the API's.

It's also possible to use multiple Provider blocks within a single Terraform configuration, for example to work with resources across multiple Subscriptions - more information can be found [in the documentation for Providers](https://www.terraform.io/docs/configuration/providers.html#multiple-provider-instances).

## Features

It's possible to configure the behaviour of certain resources using the `features` block - more details can be found below.

## Features

The `features` block supports the following:

* `key_vault` - (Optional) A `key_vault` block as defined below.

* `virtual_machine` - (Optional) A `virtual_machine` block as defined below.

* `virtual_machine_scale_set` - (Optional) A `virtual_machine_scale_set` block as defined below.

---

The `key_vault` block supports the following:

<<<<<<< HEAD
* `purge_soft_delete_on_destroy` - (Optional) Should the `azurerm_key_vault` resource be permanently deleted (e.g. purged) when destroyed? Defaults to `true`.

~> **Note:** When purge protection is enabled, a vault or an object in the deleted state cannot be purged until the retention period has passed.
=======
* `recover_soft_deleted_key_vaults` - (Optional) Should the `azurerm_key_vault` resource recover a Key Vault which has previously been Soft Deleted? Defaults to `true`. 

* `purge_soft_delete_on_destroy` - (Optional) Should the `azurerm_key_vault` resource be permanently deleted (e.g. purged) when destroyed? Defaults to `true`. 

~> **Note:** When purge protection is enabled, a key vault or an object in the deleted state cannot be purged until the retention period(90 days) has passed.
>>>>>>> 68260564

---

The `virtual_machine` block supports the following:

* `delete_os_disk_on_deletion` - (Optional) Should the `azurerm_linux_virtual_machine` and `azurerm_windows_virtual_machine` resources delete the OS Disk attached to the Virtual Machine when the Virtual Machine is destroyed? Defaults to `true`.

~> **Note:** This does not affect the older `azurerm_virtual_machine` resource, which has it's own flags for managing this within the resource.

---

The `virtual_machine_scale_set` block supports the following:

* `roll_instances_when_required` - (Optional) Should the `azurerm_linux_virtual_machine_scale_set` and `azurerm_windows_virtual_machine_scale_set` resources automatically roll the instances in the Scale Set when Required (for example when updating the Sku/Image). Defaults to `true`.<|MERGE_RESOLUTION|>--- conflicted
+++ resolved
@@ -163,17 +163,11 @@
 
 The `key_vault` block supports the following:
 
-<<<<<<< HEAD
-* `purge_soft_delete_on_destroy` - (Optional) Should the `azurerm_key_vault` resource be permanently deleted (e.g. purged) when destroyed? Defaults to `true`.
-
-~> **Note:** When purge protection is enabled, a vault or an object in the deleted state cannot be purged until the retention period has passed.
-=======
 * `recover_soft_deleted_key_vaults` - (Optional) Should the `azurerm_key_vault` resource recover a Key Vault which has previously been Soft Deleted? Defaults to `true`. 
 
 * `purge_soft_delete_on_destroy` - (Optional) Should the `azurerm_key_vault` resource be permanently deleted (e.g. purged) when destroyed? Defaults to `true`. 
 
 ~> **Note:** When purge protection is enabled, a key vault or an object in the deleted state cannot be purged until the retention period(90 days) has passed.
->>>>>>> 68260564
 
 ---
 
